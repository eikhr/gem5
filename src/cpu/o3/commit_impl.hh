--- conflicted
+++ resolved
@@ -728,37 +728,11 @@
             InstSeqNum squashed_inst = fromIEW->squashedSeqNum[tid];
 
 #if ISA_HAS_DELAY_SLOT
-<<<<<<< HEAD
             InstSeqNum bdelay_done_seq_num = squashed_inst;
             bool squash_bdelay_slot = fromIEW->squashDelaySlot[tid];
 
             if (!squash_bdelay_slot)
                 bdelay_done_seq_num++;
-
-=======
-            InstSeqNum bdelay_done_seq_num;
-            bool squash_bdelay_slot;
-
-            if (fromIEW->branchMispredict[tid]) {
-                if (fromIEW->branchTaken[tid] &&
-                    fromIEW->condDelaySlotBranch[tid]) {
-                    DPRINTF(Commit, "[tid:%i]: Cond. delay slot branch"
-                            "mispredicted as taken. Squashing after previous "
-                            "inst, [sn:%i]\n",
-                            tid, squashed_inst);
-                     bdelay_done_seq_num = squashed_inst;
-                     squash_bdelay_slot = true;
-                } else {
-                    DPRINTF(Commit, "[tid:%i]: Branch Mispredict. Squashing "
-                            "after delay slot [sn:%i]\n", tid, squashed_inst+1);
-                    bdelay_done_seq_num = squashed_inst + 1;
-                    squash_bdelay_slot = false;
-                }
-            } else {
-                bdelay_done_seq_num = squashed_inst;
-                squash_bdelay_slot = true;
-            }
->>>>>>> 54a94660
 #endif
 
             if (fromIEW->includeSquashInst[tid] == true) {
