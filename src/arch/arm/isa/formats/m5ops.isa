//
// Copyright (c) 2010 ARM Limited
// All rights reserved
//
// The license below extends only to copyright in the software and shall
// not be construed as granting a license to any other intellectual
// property including but not limited to intellectual property relating
// to a hardware implementation of the functionality of the software
// licensed hereunder.  You may use the software subject to the license
// terms below provided that you ensure that this notice is replicated
// unmodified and in its entirety in all distributions of the software,
// modified or unmodified, in source code or in binary form.
//
// Redistribution and use in source and binary forms, with or without
// modification, are permitted provided that the following conditions are
// met: redistributions of source code must retain the above copyright
// notice, this list of conditions and the following disclaimer;
// redistributions in binary form must reproduce the above copyright
// notice, this list of conditions and the following disclaimer in the
// documentation and/or other materials provided with the distribution;
// neither the name of the copyright holders nor the names of its
// contributors may be used to endorse or promote products derived from
// this software without specific prior written permission.
//
// THIS SOFTWARE IS PROVIDED BY THE COPYRIGHT HOLDERS AND CONTRIBUTORS
// "AS IS" AND ANY EXPRESS OR IMPLIED WARRANTIES, INCLUDING, BUT NOT
// LIMITED TO, THE IMPLIED WARRANTIES OF MERCHANTABILITY AND FITNESS FOR
// A PARTICULAR PURPOSE ARE DISCLAIMED. IN NO EVENT SHALL THE COPYRIGHT
// OWNER OR CONTRIBUTORS BE LIABLE FOR ANY DIRECT, INDIRECT, INCIDENTAL,
// SPECIAL, EXEMPLARY, OR CONSEQUENTIAL DAMAGES (INCLUDING, BUT NOT
// LIMITED TO, PROCUREMENT OF SUBSTITUTE GOODS OR SERVICES; LOSS OF USE,
// DATA, OR PROFITS; OR BUSINESS INTERRUPTION) HOWEVER CAUSED AND ON ANY
// THEORY OF LIABILITY, WHETHER IN CONTRACT, STRICT LIABILITY, OR TORT
// (INCLUDING NEGLIGENCE OR OTHERWISE) ARISING IN ANY WAY OUT OF THE USE
// OF THIS SOFTWARE, EVEN IF ADVISED OF THE POSSIBILITY OF SUCH DAMAGE.
//
// Authors: Gene Wu
///

def format M5ops() {{
    decode_block = '''
    {
        const uint32_t m5func = bits(machInst, 23, 16);
        switch(m5func) {
            case 0x00: return new Arm(machInst);
            case 0x01: return new Quiesce(machInst);
            case 0x02: return new QuiesceNs(machInst);
            case 0x03: return new QuiesceCycles(machInst);
            case 0x04: return new QuiesceTime(machInst);
            case 0x07: return new Rpns(machInst);
            case 0x09: return new WakeCPU(machInst);
            case 0x10: return new Deprecated_ivlb(machInst);
            case 0x11: return new Deprecated_ivle(machInst);
            case 0x20: return new Deprecated_exit (machInst);
            case 0x21: return new M5exit(machInst);
            case 0x31: return new Loadsymbol(machInst);
            case 0x30: return new Initparam(machInst);
            case 0x40: return new Resetstats(machInst);
            case 0x41: return new Dumpstats(machInst);
            case 0x42: return new Dumpresetstats(machInst);
            case 0x43: return new M5checkpoint(machInst);
<<<<<<< HEAD
=======
#if FULL_SYSTEM
            case 0x4F: return new M5writefile(machInst);
>>>>>>> 7d4f1877
            case 0x50: return new M5readfile(machInst);
            case 0x51: return new M5break(machInst);
            case 0x52: return new M5switchcpu(machInst);
            case 0x53: return new M5addsymbol(machInst);
            case 0x54: return new M5panic(machInst);
            case 0x5a: return new M5workbegin(machInst);
            case 0x5b: return new M5workend(machInst);
        }
   }
   '''
}};<|MERGE_RESOLUTION|>--- conflicted
+++ resolved
@@ -59,11 +59,7 @@
             case 0x41: return new Dumpstats(machInst);
             case 0x42: return new Dumpresetstats(machInst);
             case 0x43: return new M5checkpoint(machInst);
-<<<<<<< HEAD
-=======
-#if FULL_SYSTEM
             case 0x4F: return new M5writefile(machInst);
->>>>>>> 7d4f1877
             case 0x50: return new M5readfile(machInst);
             case 0x51: return new M5break(machInst);
             case 0x52: return new M5switchcpu(machInst);
