--- conflicted
+++ resolved
@@ -134,64 +134,6 @@
     cpu->xc->setFloatRegDouble(ZeroReg, 0.0);
 }
 
-void
-<<<<<<< HEAD
-AlphaISA::intr_post(RegFile *regs, Fault fault, Addr pc)
-{
-/*    bool use_pc = (fault == NoFault);
-
-    if (fault->isA<ArithmeticFault>())
-        panic("arithmetic faults NYI...");
-
-    // compute exception restart address
-    if (use_pc || fault->isA<PalFault>() || fault->isA<ArithmeticFault>()) {
-        // traps...  skip faulting instruction
-        regs->miscRegs.setReg(IPR_EXC_ADDR, regs->pc + 4);
-    } else {
-        // fault, post fault at excepting instruction
-        regs->miscRegs.setReg(IPR_EXC_ADDR, regs->pc);
-    }
-
-    // jump to expection address (PAL PC bit set here as well...)
-    if (!use_pc)
-        regs->npc = regs->miscRegs.readReg(IPR_PAL_BASE) +
-            (dynamic_cast<AlphaFault *>(fault.get()))->vect();
-    else
-        regs->npc = regs->miscRegs.readReg(IPR_PAL_BASE) + pc;
-*/
-    // that's it! (orders of magnitude less painful than x86)
-}
-
-=======
-ExecContext::ev5_temp_trap(Fault fault)
-{
-    DPRINTF(Fault, "Fault %s at PC: %#x\n", fault->name(), regs.pc);
-    cpu->recordEvent(csprintf("Fault %s", fault->name()));
-
-    assert(!misspeculating());
-    kernelStats->fault(fault);
-
-    if (fault->isA<ArithmeticFault>())
-        panic("Arithmetic traps are unimplemented!");
-
-    // exception restart address
-    if (!fault->isA<InterruptFault>() || !inPalMode())
-        setMiscReg(AlphaISA::IPR_EXC_ADDR, regs.pc);
-
-    if (fault->isA<PalFault>() || fault->isA<ArithmeticFault>() /* ||
-        fault == InterruptFault && !inPalMode() */) {
-        // traps...  skip faulting instruction.
-        setMiscReg(AlphaISA::IPR_EXC_ADDR,
-                   readMiscReg(AlphaISA::IPR_EXC_ADDR) + 4);
-    }
-
-    regs.pc = readMiscReg(AlphaISA::IPR_PAL_BASE) +
-        (dynamic_cast<AlphaFault *>(fault.get()))->vect();
-    regs.npc = regs.pc + sizeof(MachInst);
-}
-
-
->>>>>>> fc664f7c
 Fault
 ExecContext::hwrei()
 {
