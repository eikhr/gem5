--- conflicted
+++ resolved
@@ -11,21 +11,12 @@
     workflow_dispatch:
 
 jobs:
-<<<<<<< HEAD
-  build-gem5:
-    runs-on: [self-hosted, linux, x64]
-    container: gcr.io/gem5-test/gcn-gpu:latest
-    steps:
-      - uses: actions/checkout@v3
-        with:
-=======
     build-gem5:
-        runs-on: [self-hosted, linux, x64, build]
+        runs-on: [self-hosted, linux, x64]
         container: gcr.io/gem5-test/gcn-gpu:latest
         steps:
             - uses: actions/checkout@v3
               with:
->>>>>>> 486916b5
           # Scheduled workflows run on the default branch by default. We
           # therefore need to explicitly checkout the develop branch.
                   ref: develop
@@ -38,25 +29,14 @@
                   retention-days: 5
             - run: echo "This job's status is ${{ job.status }}."
 
-<<<<<<< HEAD
-  HACC-tests:
-    runs-on: [self-hosted, linux, x64]
-    container: gcr.io/gem5-test/gcn-gpu:latest
-    needs: build-gem5
-    timeout-minutes: 120 # 2 hours
-    steps:
-      - uses: actions/checkout@v3
-        with:
-=======
     HACC-tests:
-        runs-on: [self-hosted, linux, x64, build]
+        runs-on: [self-hosted, linux, x64]
         container: gcr.io/gem5-test/gcn-gpu:latest
         needs: build-gem5
         timeout-minutes: 120 # 2 hours
         steps:
             - uses: actions/checkout@v3
               with:
->>>>>>> 486916b5
           # Scheduled workflows run on the default branch by default. We
           # therefore need to explicitly checkout the develop branch.
                   ref: develop
